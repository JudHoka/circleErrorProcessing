from pathlib import Path
import cv2
import numpy as np


def find_center_circle(
    image_path: str = "circles_modified.jpg", physical_size_mm: float = 148.0
) -> tuple[int, int, int, float, np.ndarray] | None:
    """Estimate the circle around the image midpoint by scanning for edges.

    The image is first cropped to a square using the smaller dimension so that
    the physical scale (in millimetres) can be derived from the provided
    ``physical_size_mm``. A small window around the midpoint is then searched
    for circles. The circle nearest that window's center is selected.

    Parameters
    ----------
    image_path: str
        Path to the image containing circles.
    physical_size_mm: float
        The physical size of the square image in millimetres. This allows the
        function to report the pixel-to-millimetre scale.

    Returns
    -------
    tuple[int, int, int, float, numpy.ndarray] | None
        (x, y, radius, mm_per_pixel, cropped_color_image) of the detected circle,
        or ``None`` if not found.
    """

    color = cv2.imread(image_path)
    if color is None:
        raise FileNotFoundError(f"{image_path} not found")

    # Crop to central square so physical scaling is consistent
    h, w = color.shape[:2]
    size = min(h, w)
    x_offset = (w - size) // 2
    y_offset = (h - size) // 2
    color = color[y_offset : y_offset + size, x_offset : x_offset + size]

    gray = cv2.cvtColor(color, cv2.COLOR_BGR2GRAY)

    cx0, cy0 = size // 2, size // 2

    # Focus on a small region around the image center to avoid picking edge circles
    roi_size = 200
    x1, y1 = cx0 - roi_size // 2, cy0 - roi_size // 2
    x2, y2 = x1 + roi_size, y1 + roi_size
    roi = gray[y1:y2, x1:x2]

    roi_blur = cv2.GaussianBlur(roi, (5, 5), 0)
    circles = cv2.HoughCircles(
        roi_blur,
        cv2.HOUGH_GRADIENT,
        dp=1.2,
        minDist=20,
        param1=100,
        param2=20,
        minRadius=5,
        maxRadius=10,
    )
    if circles is None:
        return None

    # Choose the circle closest to the ROI center
    circles = np.round(circles[0]).astype(int)
    roi_center = np.array([roi.shape[1] // 2, roi.shape[0] // 2])
    cx, cy, r = min(
        circles, key=lambda c: np.linalg.norm(c[:2] - roi_center)
    )
    cx += x1
    cy += y1
    radius = int(r)

    # Calculate pixel-to-mm scale for the cropped square
    mm_per_pixel = physical_size_mm / size

    return cx, cy, radius, mm_per_pixel, color


def draw_grid(
    img: np.ndarray,
    center: tuple[int, int],
    mm_per_pixel: float,
    cell_mm: float = 4.5,
<<<<<<< HEAD
    offset_mm: float = 2.25,
=======
    offset_mm: float = 2.0,
>>>>>>> c62dd3e9
) -> None:
    """Overlay a square grid on ``img`` centred around ``center``.

    Grid cells are ``cell_mm`` wide, with the first horizontal and vertical
    lines offset ``offset_mm`` from ``center``.
    """

    h, w = img.shape[:2]
    cx, cy = center
    cell_px = int(round(cell_mm / mm_per_pixel))
    offset_px = int(round(offset_mm / mm_per_pixel))

    # Vertical lines to the left and right of the centre
    for x in range(cx - offset_px, -1, -cell_px):
        cv2.line(img, (x, 0), (x, h), (0, 255, 0), 1)
    for x in range(cx + offset_px, w, cell_px):
        cv2.line(img, (x, 0), (x, h), (0, 255, 0), 1)

    # Horizontal lines above and below the centre
    for y in range(cy - offset_px, -1, -cell_px):
        cv2.line(img, (0, y), (w, y), (0, 255, 0), 1)
    for y in range(cy + offset_px, h, cell_px):
        cv2.line(img, (0, y), (w, y), (0, 255, 0), 1)


def detect_all_circles(
    gray: np.ndarray, mm_per_pixel: float, cell_mm: float = 4.5
) -> np.ndarray | None:
    """Detect all circles in ``gray`` using Hough transform.

    Parameters
    ----------
    gray: numpy.ndarray
        Grayscale image containing the circle grid.
    mm_per_pixel: float
        Millimetres represented by a single pixel.
    cell_mm: float
        Expected spacing between circle centres.
    """

    cell_px = cell_mm / mm_per_pixel
    expected_r_px = (1.5) / mm_per_pixel  # 3 mm diameter -> 1.5 mm radius

    blur = cv2.GaussianBlur(gray, (5, 5), 0)
    circles = cv2.HoughCircles(
        blur,
        cv2.HOUGH_GRADIENT,
        dp=1.2,
<<<<<<< HEAD
        minDist=int(cell_px * 0.6),
        param1=100,
        param2=25,
        minRadius=int(expected_r_px * 0.6),
        maxRadius=int(expected_r_px * 1.4),
=======
        minDist=int(cell_px * 0.9),
        param1=120,
        param2=50,
        minRadius=int(expected_r_px * 0.85),
        maxRadius=int(expected_r_px * 1.15),
>>>>>>> c62dd3e9
    )

    if circles is not None:
        return np.round(circles[0]).astype(int)
    return None


def compute_offsets(
    circles: np.ndarray,
    center: tuple[int, int],
    mm_per_pixel: float,
    cell_mm: float = 4.5,
) -> list[dict[str, float | str | int]]:
    """Compute positional offsets of circles from their ideal grid points."""

    cx, cy = center
    cell_px = cell_mm / mm_per_pixel

    results: list[dict[str, float | str | int]] = []
    for x, y, _ in circles:
        dx_mm = (x - cx) * mm_per_pixel
        dy_mm = (y - cy) * mm_per_pixel

        gx = round(dx_mm / cell_mm)
        gy = round(dy_mm / cell_mm)

        expected_x = cx + gx * cell_px
        expected_y = cy + gy * cell_px

        offset_x = (x - expected_x) * mm_per_pixel
        offset_y = (y - expected_y) * mm_per_pixel

        label = "CENTER" if gx == 0 and gy == 0 else f"{gx},{gy}"

        results.append(
            {
                "circle": label,
                "grid_x": gx,
                "grid_y": gy,
                "offset_x_mm": offset_x,
                "offset_y_mm": offset_y,
            }
        )

    return results

if __name__ == "__main__":
    result = find_center_circle()
    if result:
        x, y, r, mm_per_pixel, img = result
        print(f"Center circle: x={x}, y={y}, radius={r} pixels")
        print(
            "Center circle (mm): x={:.2f}, y={:.2f}, radius={:.2f}".format(
                x * mm_per_pixel, y * mm_per_pixel, r * mm_per_pixel
            )
        )
        
        gray_all = cv2.cvtColor(img, cv2.COLOR_BGR2GRAY)
        circles = detect_all_circles(gray_all, mm_per_pixel)
        if circles is not None:
            offsets = compute_offsets(circles, (x, y), mm_per_pixel)

            try:
                import pandas as pd
            except ImportError:
                pd = None

            if pd is not None:
                df = pd.DataFrame(offsets)
                output_dir = Path.home() / "downloads"
                output_dir.mkdir(parents=True, exist_ok=True)
                excel_path = output_dir / "circle_offsets.xlsx"
                try:
                    df.to_excel(excel_path, index=False)
                    print(f"Saved offsets to {excel_path}")
                except ImportError:
                    csv_path = output_dir / "circle_offsets.csv"
                    df.to_csv(csv_path, index=False)
                    print(
                        f"openpyxl not installed; saved offsets to {csv_path}"
                    )
            else:
                print("pandas not installed; skipping Excel export")
                
        draw_grid(img, (x, y), mm_per_pixel)
        output_dir = Path.home() / "downloads"
        output_dir.mkdir(parents=True, exist_ok=True)
        output_path = output_dir / "IMG_9503_grid.png"
        cv2.imwrite(str(output_path), img)
        print(f"Saved grid image to {output_path}")
    else:
        print("No circles detected")
<|MERGE_RESOLUTION|>--- conflicted
+++ resolved
@@ -84,11 +84,7 @@
     center: tuple[int, int],
     mm_per_pixel: float,
     cell_mm: float = 4.5,
-<<<<<<< HEAD
     offset_mm: float = 2.25,
-=======
-    offset_mm: float = 2.0,
->>>>>>> c62dd3e9
 ) -> None:
     """Overlay a square grid on ``img`` centred around ``center``.
 
@@ -137,19 +133,11 @@
         blur,
         cv2.HOUGH_GRADIENT,
         dp=1.2,
-<<<<<<< HEAD
-        minDist=int(cell_px * 0.6),
-        param1=100,
-        param2=25,
-        minRadius=int(expected_r_px * 0.6),
-        maxRadius=int(expected_r_px * 1.4),
-=======
         minDist=int(cell_px * 0.9),
         param1=120,
         param2=50,
         minRadius=int(expected_r_px * 0.85),
         maxRadius=int(expected_r_px * 1.15),
->>>>>>> c62dd3e9
     )
 
     if circles is not None:
